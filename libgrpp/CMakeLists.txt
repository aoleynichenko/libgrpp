#
#  libgrpp - a library for the evaluation of integrals over
#            generalized relativistic pseudopotentials.
#
#  Copyright (C) 2021-2023 Alexander Oleynichenko
#

<<<<<<< HEAD
add_library(grpp
=======
cmake_minimum_required(VERSION 3.19)
project(libgrpp C)

set(CMAKE_C_STANDARD 11)

find_package(OpenMP)
set(CMAKE_C_FLAGS "${CMAKE_C_FLAGS} ${OpenMP_C_FLAGS} -O3")
#add_compile_options(-pg)

add_library(libgrpp
>>>>>>> 6e63e88f
        angular_integrals.c
        binomial.c
        diff_gaussian.c
        factorial.c
        fortran.c
        full_grpp_integrals.c
        grpp.c
        grpp_integrals_gradient.c
        init_finalize.c
        kinetic.c
        lmatrix.c
        momentum.c
        norm_gaussian.c
        nuclear_attraction.c
        nuclear_models.c
        outercore_integrals.c
        overlap.c
        overlap_gradient.c
        parameters.c
        potential.c
        radial_type1_integral.c
        radial_type2_integral.c
        screening.c
        shell.c
        specfunc_bessel_table.c
        specfunc_boys.c
        specfunc_dawson.c
        specfunc_fermi_sk.c
        specfunc_gfun.c
        specfunc_scaled_mod_sph_bessel.c
        spherical_harmonics.c
        spin_orbit_integrals.c
        type1_integrals.c
        type1_mcmurchie_davidson.c
        type2_integrals.c
        utils.c
)

target_link_libraries(grpp INTERFACE -lm)

set_target_properties(grpp PROPERTIES IMPORTED_LINK_INTERFACE_LANGUAGES "C"
                                        POSITION_INDEPENDENT_CODE ON
                                        VERSION ${libgrpp_VERSION}
                                        SOVERSION ${libgrpp_APIVERSION})
include(GNUInstallDirs)
install(
  TARGETS grpp
  EXPORT libgrpp_targets
  LIBRARY DESTINATION "${CMAKE_INSTALL_LIBDIR}")

install(EXPORT libgrpp_targets
        FILE grppTargets.cmake
        NAMESPACE grpp::
        DESTINATION "${CMAKE_INSTALL_LIBDIR}/cmake/${PROJECT_NAME}")<|MERGE_RESOLUTION|>--- conflicted
+++ resolved
@@ -5,20 +5,7 @@
 #  Copyright (C) 2021-2023 Alexander Oleynichenko
 #
 
-<<<<<<< HEAD
 add_library(grpp
-=======
-cmake_minimum_required(VERSION 3.19)
-project(libgrpp C)
-
-set(CMAKE_C_STANDARD 11)
-
-find_package(OpenMP)
-set(CMAKE_C_FLAGS "${CMAKE_C_FLAGS} ${OpenMP_C_FLAGS} -O3")
-#add_compile_options(-pg)
-
-add_library(libgrpp
->>>>>>> 6e63e88f
         angular_integrals.c
         binomial.c
         diff_gaussian.c
